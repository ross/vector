use crate::{
    config::{DataType, GlobalOptions, SourceConfig, SourceDescription},
    event::Event,
    internal_events::GeneratorEventProcessed,
    shutdown::ShutdownSignal,
    Pipeline,
};
use futures::{stream::StreamExt, SinkExt};
use serde::{Deserialize, Serialize};
use std::task::Poll;
use tokio::time::{interval, Duration};

#[derive(Clone, Debug, Default, Deserialize, Serialize)]
#[serde(deny_unknown_fields)]
pub struct GeneratorConfig {
    #[serde(default)]
    sequence: bool,
    lines: Vec<String>,
    #[serde(default)]
    batch_interval: Option<f64>,
    #[serde(default = "usize::max_value")]
    count: usize,
}

impl GeneratorConfig {
    #[allow(dead_code)] // to make check-component-features pass
    pub fn repeat(lines: Vec<String>, count: usize, batch_interval: Option<f64>) -> Self {
        Self {
            lines,
            count,
            batch_interval,
            ..Self::default()
        }
    }
}

inventory::submit! {
    SourceDescription::new::<GeneratorConfig>("generator")
}

impl_generate_config_from_default!(GeneratorConfig);

#[async_trait::async_trait]
#[typetag::serde(name = "generator")]
impl SourceConfig for GeneratorConfig {
    async fn build(
        &self,
        _name: &str,
        _globals: &GlobalOptions,
        shutdown: ShutdownSignal,
        out: Pipeline,
    ) -> crate::Result<super::Source> {
        Ok(self.clone().generator(shutdown, out))
    }

    fn output_type(&self) -> DataType {
        DataType::Log
    }

    fn source_type(&self) -> &'static str {
        "generator"
    }
}

impl GeneratorConfig {
    pub(self) fn generator(self, shutdown: ShutdownSignal, out: Pipeline) -> super::Source {
        Box::pin(self.inner(shutdown, out))
    }

    async fn inner(self, mut shutdown: ShutdownSignal, mut out: Pipeline) -> Result<(), ()> {
        let mut batch_interval = self
            .batch_interval
            .map(|i| interval(Duration::from_secs_f64(i)));
        let mut number: usize = 0;

        for _ in 0..self.count {
            if matches!(futures::poll!(&mut shutdown), Poll::Ready(_)) {
                break;
            }

            if let Some(batch_interval) = &mut batch_interval {
                batch_interval.next().await;
            }

            let events = self
                .lines
                .iter()
                .map(|line| {
                    emit!(GeneratorEventProcessed);

                    if self.sequence {
                        number += 1;
                        Event::from(&format!("{} {}", number, line)[..])
                    } else {
                        Event::from(&line[..])
                    }
                })
                .map(Ok)
                .collect::<Vec<Result<Event, _>>>();

            out.send_all(&mut futures::stream::iter(events))
                .await
                .map_err(|_: crate::pipeline::ClosedError| {
                    error!(message = "Failed to forward events; downstream is closed.");
                })?;
        }
        Ok(())
    }
}

#[cfg(test)]
mod tests {
    use super::*;
    use crate::{config::log_schema, shutdown::ShutdownSignal, Pipeline};
    use std::time::{Duration, Instant};
    use tokio::sync::mpsc;

    #[test]
    fn generate_config() {
        crate::test_util::test_generate_config::<GeneratorConfig>();
    }

    async fn runit(config: &str) -> mpsc::Receiver<Event> {
        let (tx, rx) = Pipeline::new_test();
        let config: GeneratorConfig = toml::from_str(config).unwrap();
        config.generator(ShutdownSignal::noop(), tx).await.unwrap();
        rx
    }

    #[tokio::test]
    async fn copies_lines() {
        let message_key = log_schema().message_key();
        let mut rx = runit(
            r#"lines = ["one", "two"]
               count = 1"#,
        )
        .await;

        for line in &["one", "two"] {
<<<<<<< HEAD
            let event = rx.poll().unwrap();
            match event {
                Ready(Some(event)) => {
                    let log = event.as_log();
                    let message = log[message_key].to_string_lossy();
                    assert_eq!(message, *line);
                }
                Ready(None) => panic!("Premature end of input"),
                NotReady => panic!("Generator was not ready"),
            }
=======
            let event = rx.try_recv().unwrap();
            let log = event.as_log();
            let message = log[&message_key].to_string_lossy();
            assert_eq!(message, *line);
>>>>>>> 9052239a
        }

        assert_eq!(rx.try_recv(), Err(mpsc::error::TryRecvError::Closed));
    }

    #[tokio::test]
    async fn limits_count() {
        let mut rx = runit(
            r#"lines = ["one", "two"]
               count = 5"#,
        )
        .await;

        for _ in 0..10 {
            assert!(matches!(rx.try_recv(), Ok(_)));
        }
        assert_eq!(rx.try_recv(), Err(mpsc::error::TryRecvError::Closed));
    }

    #[tokio::test]
    async fn adds_sequence() {
        let message_key = log_schema().message_key();
        let mut rx = runit(
            r#"lines = ["one", "two"]
               count = 2
               sequence = true"#,
        )
        .await;

        for line in &["1 one", "2 two", "3 one", "4 two"] {
<<<<<<< HEAD
            let event = rx.poll().unwrap();
            match event {
                Ready(Some(event)) => {
                    let log = event.as_log();
                    let message = log[message_key].to_string_lossy();
                    assert_eq!(message, *line);
                }
                Ready(None) => panic!("Premature end of input"),
                NotReady => panic!("Generator was not ready"),
            }
=======
            let event = rx.try_recv().unwrap();
            let log = event.as_log();
            let message = log[&message_key].to_string_lossy();
            assert_eq!(message, *line);
>>>>>>> 9052239a
        }

        assert_eq!(rx.try_recv(), Err(mpsc::error::TryRecvError::Closed));
    }

    #[tokio::test]
    async fn obeys_batch_interval() {
        let start = Instant::now();
        let mut rx = runit(
            r#"lines = ["one", "two"]
               count = 3
               batch_interval = 1.0"#,
        )
        .await;

        for _ in 0..6 {
            assert!(matches!(rx.try_recv(), Ok(_)));
        }
        assert_eq!(rx.try_recv(), Err(mpsc::error::TryRecvError::Closed));
        let duration = start.elapsed();
        assert!(duration >= Duration::from_secs(2));
    }
}<|MERGE_RESOLUTION|>--- conflicted
+++ resolved
@@ -137,23 +137,10 @@
         .await;
 
         for line in &["one", "two"] {
-<<<<<<< HEAD
-            let event = rx.poll().unwrap();
-            match event {
-                Ready(Some(event)) => {
-                    let log = event.as_log();
-                    let message = log[message_key].to_string_lossy();
-                    assert_eq!(message, *line);
-                }
-                Ready(None) => panic!("Premature end of input"),
-                NotReady => panic!("Generator was not ready"),
-            }
-=======
             let event = rx.try_recv().unwrap();
             let log = event.as_log();
-            let message = log[&message_key].to_string_lossy();
+            let message = log[message_key].to_string_lossy();
             assert_eq!(message, *line);
->>>>>>> 9052239a
         }
 
         assert_eq!(rx.try_recv(), Err(mpsc::error::TryRecvError::Closed));
@@ -184,23 +171,10 @@
         .await;
 
         for line in &["1 one", "2 two", "3 one", "4 two"] {
-<<<<<<< HEAD
-            let event = rx.poll().unwrap();
-            match event {
-                Ready(Some(event)) => {
-                    let log = event.as_log();
-                    let message = log[message_key].to_string_lossy();
-                    assert_eq!(message, *line);
-                }
-                Ready(None) => panic!("Premature end of input"),
-                NotReady => panic!("Generator was not ready"),
-            }
-=======
             let event = rx.try_recv().unwrap();
             let log = event.as_log();
-            let message = log[&message_key].to_string_lossy();
+            let message = log[message_key].to_string_lossy();
             assert_eq!(message, *line);
->>>>>>> 9052239a
         }
 
         assert_eq!(rx.try_recv(), Err(mpsc::error::TryRecvError::Closed));
