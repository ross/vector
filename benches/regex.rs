--- conflicted
+++ resolved
@@ -4,14 +4,9 @@
 use rand_distr::{Alphanumeric, Distribution, Uniform};
 
 use vector::{
-<<<<<<< HEAD
-    config::{log_schema, TransformConfig},
+    config::{log_schema, GlobalOptions, TransformConfig},
     event::Event,
     log_event,
-=======
-    config::{GlobalOptions, TransformConfig},
-    event::Event,
->>>>>>> 302b79af
     test_util::runtime,
     transforms,
 };
